<script setup lang="ts">
import CreatePostForm from "@/components/Post/CreatePostForm.vue";
import EditPostForm from "@/components/Post/EditPostForm.vue";
import PostComponent from "@/components/Post/PostComponent.vue";
import { useUserStore } from "@/stores/user";
import { storeToRefs } from "pinia";
import { onBeforeMount, reactive, ref } from "vue";

const { currentUsername, isLoggedIn } = storeToRefs(useUserStore());

const loaded = ref(false);
let posts: Array<Record<string, string>> = reactive([]);
let editing = ref("");

async function getPosts(author?: string) {
  let url = "api/posts";
  if (author) {
    url = url + `?author=${author}`;
  }

  const response = await fetch(url);
  const result = await response.json();
  if (response.ok) {
    result.forEach(function (element: Record<string, string>) {
      element.dateCreated = new Date(element.dateCreated).toLocaleString();
      element.dateUpdated = new Date(element.dateUpdated).toLocaleString();
    });
    Object.assign(posts, result);
  }
}

function updateEditing(id: string) {
  editing.value = id;
}

onBeforeMount(async () => {
  await getPosts();
  loaded.value = true;
});
</script>

<template>
<<<<<<< HEAD
  <main>
    <h1>This is the home page!</h1>
    <h1 v-if="isLoggedIn">Welcome {{ currentUsername }}!</h1>
    <h1 v-else>Please login!</h1>
    <section v-if="isLoggedIn">
      <CreatePostForm @refreshPosts="getPosts" />
    </section>
    <section class="posts" v-if="loaded && posts">
      <article v-for="post in posts" :key="post._id">
        <PostComponent v-if="editing !== post._id" :post="post" @refreshPosts="getPosts" @editPost="updateEditing" />
        <EditPostForm v-else :post="post" @refreshPosts="getPosts" @editPost="updateEditing" />
      </article>
    </section>
    <p v-else-if="loaded">No posts found</p>
    <p v-else>Loading...</p>
  </main>
</template>

<style scoped>
h1 {
  text-align: center;
}

section {
  display: flex;
  flex-direction: column;
  gap: 1em;
  margin: 0 auto;
  max-width: 60em;
}

article {
  background-color: lightgray;
  display: flex;
  flex-direction: column;
  gap: 0.5em;
  padding: 1em;
}

.posts {
  padding: 1em;
}
</style>
=======
  <main class="column">
    <h1>Home Page</h1>
    <section>
      <h2 v-if="isLoggedIn">Welcome {{ currentUsername }}!</h2>
      <h2 v-else>Please login!</h2>
    </section>
  </main>
</template>
>>>>>>> e022ecc4
<|MERGE_RESOLUTION|>--- conflicted
+++ resolved
@@ -40,11 +40,12 @@
 </script>
 
 <template>
-<<<<<<< HEAD
   <main>
-    <h1>This is the home page!</h1>
-    <h1 v-if="isLoggedIn">Welcome {{ currentUsername }}!</h1>
-    <h1 v-else>Please login!</h1>
+    <h1>Home Page</h1>
+    <section>
+      <h1 v-if="isLoggedIn">Welcome {{ currentUsername }}!</h1>
+      <h1 v-else>Please login!</h1>
+    </section>
     <section v-if="isLoggedIn">
       <CreatePostForm @refreshPosts="getPosts" />
     </section>
@@ -83,14 +84,4 @@
 .posts {
   padding: 1em;
 }
-</style>
-=======
-  <main class="column">
-    <h1>Home Page</h1>
-    <section>
-      <h2 v-if="isLoggedIn">Welcome {{ currentUsername }}!</h2>
-      <h2 v-else>Please login!</h2>
-    </section>
-  </main>
-</template>
->>>>>>> e022ecc4
+</style>