--- conflicted
+++ resolved
@@ -2,19 +2,12 @@
 import { useToastStore } from "@/stores/toast";
 import { useUserStore } from "@/stores/user";
 import { storeToRefs } from "pinia";
-<<<<<<< HEAD
-import { computed } from "vue";
+import { computed, onBeforeMount } from "vue";
 import { RouterLink, RouterView, useRoute } from "vue-router";
 
 const currentRoute = useRoute();
 const currentRouteName = computed(() => currentRoute.name);
-const { isLoggedIn } = storeToRefs(useUserStore());
-=======
-import { onBeforeMount } from "vue";
-import { RouterLink, RouterView } from "vue-router";
-
 const userStore = useUserStore();
-
 const { isLoggedIn } = storeToRefs(userStore);
 const { toast } = storeToRefs(useToastStore());
 
@@ -26,7 +19,6 @@
     // User is not logged in
   }
 });
->>>>>>> e022ecc4
 </script>
 
 <template>
@@ -34,7 +26,6 @@
     <nav>
       <div class="title">
         <img src="@/assets/images/logo.svg" />
-<<<<<<< HEAD
         <RouterLink :to="{ name: 'Home' }">
           <h1 class="title">Social Media App</h1>
         </RouterLink>
@@ -50,16 +41,6 @@
           <RouterLink :to="{ name: 'Login' }" :class="{ underline: currentRouteName == 'Login' }"> Login </RouterLink>
         </li>
       </ul>
-=======
-        <RouterLink to="/">
-          <h1>Social Media App</h1>
-        </RouterLink>
-      </div>
-      <div class="right">
-        <RouterLink v-if="isLoggedIn" to="/setting" class="button">Settings</RouterLink>
-        <RouterLink v-else to="/login" class="button">Login/Register</RouterLink>
-      </div>
->>>>>>> e022ecc4
     </nav>
     <article v-if="toast !== null" class="toast" :class="toast.style">
       <p>{{ toast.message }}</p>
@@ -93,16 +74,6 @@
   gap: 0.5em;
 }
 
-.right {
-  margin-left: auto;
-  display: flex;
-  align-items: center;
-  gap: 1em;
-}
-<<<<<<< HEAD
-=======
-
->>>>>>> e022ecc4
 a {
   font-size: large;
   color: black;
